<<<<<<< HEAD
//! CPU状态管理

use super::memory::{Memory, MemoryError};
use crate::utils::disasm::RiscvDisassembler;
use anyhow::Result;
use std::fmt;
use thiserror::Error;

#[derive(Debug, Error)]
pub enum StateError {
    #[error("寄存器访问错误: 寄存器 x{0} 超出范围")]
    InvalidRegister(usize),
    #[error("CSR访问错误: CSR {0:#x} 未找到")]
    InvalidCsr(u16),
    #[error("内存错误: {0}")]
    Memory(#[from] MemoryError),
    #[error("指令错误: 无效的指令字节, pc={0:#x}")]
    InvalidInstructionBytes(u64),
}

#[derive(Debug, Clone, Copy, PartialEq, Eq, Default)]
pub enum ExecMode {
    #[default]
    None, // 无执行模式
    Step, // 单步执行
    Continue, // 连续执行
    RangeStep(u64, u64), // 范围单步执行
}

#[derive(Debug, Clone, Copy, PartialEq, Eq, Default)]
#[non_exhaustive]
pub enum ExecState {
    #[default]
    Idle,
    Running,
    End,
}

#[derive(Debug, Clone, Copy, PartialEq, Eq, Default)]
#[non_exhaustive]
pub enum Event {
    #[default]
    None,
    Halted,
    Break,
    WatchWrite(u64),
    WatchRead(u64),
}

/// CPU状态
#[derive(Debug, Clone)]
pub struct State {
    // 通用寄存器
    pub registers: [u64; 32],
    // 程序计数器
    pub pc: u64,
    // npc
    pub npc: u64,
    // CSR寄存器
    pub csrs: rustc_hash::FxHashMap<u16, u64>,
    // 内存
    pub memory: Memory,
}

impl State {
    /// 创建新的CPU状态
    pub fn new(memory_size: usize) -> Result<Self> {
        Ok(Self {
            registers: [0; 32],
            pc: 0x80000000,
            npc: 0x80000000,
            csrs: rustc_hash::FxHashMap::default(),
            memory: Memory::new(memory_size)?,
        })
    }

    /// 读取内存
    #[inline(always)]
    pub fn read_memory(&self, addr: u64, size: usize) -> Result<Vec<u8>> {
        Ok(self.memory.read(addr, size)?)
    }

    /// 写入内存
    #[inline(always)]
    pub fn write_memory(&mut self, addr: u64, data: &[u8]) -> Result<()> {
        Ok(self.memory.write(addr, data)?)
    }

    /// 取指令
    #[inline(always)]
    pub fn fetch_instruction(&self, pc: u64) -> Result<u32> {
        let bytes = self
            .read_memory(pc, 4)?;
        Ok(bytes
            .try_into()
            .map(u32::from_le_bytes)
            .map_err(|_| StateError::InvalidInstructionBytes(pc))?)
    }

    #[inline(always)]
    pub fn get_regs(&self) -> &[u64; 32] {
        &self.registers
    }

    /// 获取寄存器值
    /// #[inline(always)]
    pub fn get_reg(&self, reg: u64) -> Result<u64> {
        let reg = reg as usize;
        if reg >= self.registers.len() {
            return Err(StateError::InvalidRegister(reg).into());
        }
        Ok(if reg == 0 {
            0 // x0 永远是0
        } else {
            self.registers[reg]
        })
    }

    /// 设置寄存器值
    pub fn set_reg(&mut self, reg: u64, value: u64) -> Result<()> {
        let reg = reg as usize;
        if reg >= self.registers.len() {
            return Err(StateError::InvalidRegister(reg).into());
        }
        if reg != 0 {
            // x0不可写
            self.registers[reg] = value;
        }
        Ok(())
    }

    /// 获取PC值
    #[inline(always)]
    pub fn get_pc(&self) -> u64 {
        self.pc
    }

    #[inline(always)]
    pub fn get_npc(&self) -> u64 {
        self.npc
    }

    /// 设置PC值
    #[inline(always)]
    pub fn set_npc(&mut self, value: u64) {
        self.npc = value;
    }

    #[inline(always)]
    pub fn sync_pc(&mut self) {
        self.pc = self.npc;
    }

    /// 获取CSR值
    #[inline(always)]
    pub fn get_csr(&self, csr: u16) -> Result<u64> {
        self.csrs
            .get(&csr)
            .copied()
            .ok_or_else(|| StateError::InvalidCsr(csr).into())
    }

    /// 设置CSR值
    #[inline(always)]
    pub fn set_csr(&mut self, csr: u16, value: u64) -> Result<()> {
        self.csrs.insert(csr, value);
        Ok(())
    }
}

/// RISC-V寄存器别名
fn get_register_alias(reg: usize) -> &'static str {
    match reg {
        0 => "zero",   // Hard-wired zero
        1 => "ra",     // Return address
        2 => "sp",     // Stack pointer
        3 => "gp",     // Global pointer
        4 => "tp",     // Thread pointer
        5 => "t0",     // Temporary
        6 => "t1",     // Temporary
        7 => "t2",     // Temporary
        8 => "s0/fp",  // Saved register/frame pointer
        9 => "s1",     // Saved register
        10 => "a0",    // Function argument/return value
        11 => "a1",    // Function argument/return value
        12 => "a2",    // Function argument
        13 => "a3",    // Function argument
        14 => "a4",    // Function argument
        15 => "a5",    // Function argument
        16 => "a6",    // Function argument
        17 => "a7",    // Function argument
        18 => "s2",    // Saved register
        19 => "s3",    // Saved register
        20 => "s4",    // Saved register
        21 => "s5",    // Saved register
        22 => "s6",    // Saved register
        23 => "s7",    // Saved register
        24 => "s8",    // Saved register
        25 => "s9",    // Saved register
        26 => "s10",   // Saved register
        27 => "s11",   // Saved register
        28 => "t3",    // Temporary
        29 => "t4",    // Temporary
        30 => "t5",    // Temporary
        31 => "t6",    // Temporary
        _ => "unknown",
    }
}

impl fmt::Display for State {
    fn fmt(&self, f: &mut fmt::Formatter<'_>) -> fmt::Result {
        writeln!(f, "=== CPU State ===")?;
        writeln!(f, "PC: 0x{:016x}", self.pc)?;
        writeln!(f)?;

        // 打印寄存器
        writeln!(f, "Registers:")?;
        for i in 0..32 {
            let value = if i == 0 { 0 } else { self.registers[i] };
            let alias = get_register_alias(i);
            writeln!(f, "  x{:2}({:>6}): 0x{:016x}", i, alias, value)?;
        }
        writeln!(f)?;

        // 打印PC附近的内存和反汇编
        writeln!(f, "Memory around PC:")?;
        let disasm = match RiscvDisassembler::new() {
            Ok(d) => d,
            Err(_) => {
                writeln!(f, "  Failed to create disassembler")?;
                return Ok(());
            }
        };

        // 显示PC前后各4条指令（共9条）
        let start_offset = 4 * 4; // 4条指令 * 4字节
        let instruction_count = 9;
        let start_addr = self.pc.saturating_sub(start_offset);

        for i in 0..instruction_count {
            let addr = start_addr + (i * 4) as u64;

            // 检查是否越界
            match self.read_memory(addr, 4) {
                Ok(bytes) => {
                    if bytes.len() == 4 {
                        let instruction = u32::from_le_bytes([bytes[0], bytes[1], bytes[2], bytes[3]]);

                        // 标记当前PC
                        let marker = if addr == self.pc { " <-- PC" } else { "" };

                        // 反汇编指令
                        match disasm.disasm_instruction(instruction, addr) {
                            Ok(disasm_text) => {
                                writeln!(f, "  0x{:016x}: {:08x}    {}{}",
                                        addr, instruction, disasm_text, marker)?;
                            }
                            Err(_) => {
                                writeln!(f, "  0x{:016x}: {:08x}    <invalid>{}",
                                        addr, instruction, marker)?;
                            }
                        }
                    } else {
                        writeln!(f, "  0x{:016x}: <partial read>", addr)?;
                    }
                }
                Err(_) => {
                    writeln!(f, "  0x{:016x}: <memory error>", addr)?;
                }
            }
        }

        // 打印CSR寄存器（如果有的话）
        if !self.csrs.is_empty() {
            writeln!(f)?;
            writeln!(f, "CSR Registers:")?;
            let mut csr_pairs: Vec<_> = self.csrs.iter().collect();
            csr_pairs.sort_by_key(|&(k, _)| k);
            for (csr, value) in csr_pairs {
                writeln!(f, "  CSR 0x{:03x}: 0x{:016x}", csr, value)?;
            }
        }

        Ok(())
    }
}
=======
//! CPU状态管理

use super::memory::{Memory, MemoryError};
use crate::{const_values::EmuConfig, utils::disasm::RiscvDisassembler};
use anyhow::Result;
use std::{fmt, rc::Rc};
use thiserror::Error;

#[derive(Debug, Error)]
pub enum StateError {
    #[error("寄存器访问错误: 寄存器 x{0} 超出范围")]
    InvalidRegister(usize),
    #[error("CSR访问错误: CSR {0:#x} 未找到")]
    InvalidCsr(u16),
    #[error("内存错误: {0}")]
    Memory(#[from] MemoryError),
    #[error("指令错误: 无效的指令字节, pc={0:#x}")]
    InvalidInstructionBytes(u64),
}

#[derive(Debug, Clone, Copy, PartialEq, Eq, Default)]
pub enum ExecMode {
    #[default]
    None, // 无执行模式
    Step,                // 单步执行
    Continue,            // 连续执行
    RangeStep(u64, u64), // 范围单步执行
}

#[derive(Debug, Clone, Copy, PartialEq, Eq, Default)]
#[non_exhaustive]
pub enum ExecState {
    #[default]
    Idle,
    Running,
    End,
}

#[derive(Debug, Clone, Copy, PartialEq, Eq, Default)]
#[non_exhaustive]
pub enum Event {
    #[default]
    None,
    Halted,
    Break,
    WatchWrite(u64),
    WatchRead(u64),
}

/// CPU状态
#[derive(Debug, Clone)]
pub struct State {
    // 通用寄存器
    pub registers: [u64; 32],
    // 程序计数器
    pub pc: u64,
    // CSR寄存器
    pub csrs: rustc_hash::FxHashMap<u16, u64>,
    // 内存
    pub memory: Memory,
    // 设置
    pub config: Rc<EmuConfig>,
}

impl State {
    /// 创建新的CPU状态
    pub fn new(config: Rc<EmuConfig>) -> Result<Self> {
        Ok(Self {
            registers: [0; 32],
            pc: config.memory.boot_pc, // 从配置中获取启动PC
            csrs: rustc_hash::FxHashMap::default(),
            memory: Memory::new(config.clone())?,
            config,
        })
    }

    /// 读取内存
    #[inline(always)]
    pub fn read_memory(&self, addr: u64, size: usize) -> Result<Vec<u8>> {
        Ok(self.memory.read(addr, size)?)
    }

    /// 写入内存
    #[inline(always)]
    pub fn write_memory(&mut self, addr: u64, data: &[u8]) -> Result<()> {
        Ok(self.memory.write(addr, data)?)
    }

    /// 取指令
    #[inline(always)]
    pub fn fetch_instruction(&self, pc: u64) -> Result<u32> {
        let bytes = self.read_memory(pc, 4)?;
        Ok(bytes
            .try_into()
            .map(u32::from_le_bytes)
            .map_err(|_| StateError::InvalidInstructionBytes(pc))?)
    }

    #[inline(always)]
    pub fn get_regs(&self) -> &[u64; 32] {
        &self.registers
    }

    /// 获取寄存器值
    /// #[inline(always)]
    pub fn get_reg(&self, reg: u64) -> Result<u64> {
        let reg = reg as usize;
        if reg >= self.registers.len() {
            return Err(StateError::InvalidRegister(reg).into());
        }
        Ok(if reg == 0 {
            0 // x0 永远是0
        } else {
            self.registers[reg]
        })
    }

    /// 设置寄存器值
    pub fn set_reg(&mut self, reg: u64, value: u64) -> Result<()> {
        let reg = reg as usize;
        if reg >= self.registers.len() {
            return Err(StateError::InvalidRegister(reg).into());
        }
        if reg != 0 {
            // x0不可写
            self.registers[reg] = value;
        }
        Ok(())
    }

    /// 获取PC值
    #[inline(always)]
    pub fn get_pc(&self) -> u64 {
        self.pc
    }

    /// 设置PC值
    #[inline(always)]
    pub fn set_pc(&mut self, value: u64) {
        self.pc = value;
    }

    /// 获取CSR值
    #[inline(always)]
    pub fn get_csr(&self, csr: u16) -> Result<u64> {
        self.csrs
            .get(&csr)
            .copied()
            .ok_or_else(|| StateError::InvalidCsr(csr).into())
    }

    /// 设置CSR值
    #[inline(always)]
    pub fn set_csr(&mut self, csr: u16, value: u64) -> Result<()> {
        self.csrs.insert(csr, value);
        Ok(())
    }
}

/// RISC-V寄存器别名
fn get_register_alias(reg: usize) -> &'static str {
    match reg {
        0 => "zero",  // Hard-wired zero
        1 => "ra",    // Return address
        2 => "sp",    // Stack pointer
        3 => "gp",    // Global pointer
        4 => "tp",    // Thread pointer
        5 => "t0",    // Temporary
        6 => "t1",    // Temporary
        7 => "t2",    // Temporary
        8 => "s0/fp", // Saved register/frame pointer
        9 => "s1",    // Saved register
        10 => "a0",   // Function argument/return value
        11 => "a1",   // Function argument/return value
        12 => "a2",   // Function argument
        13 => "a3",   // Function argument
        14 => "a4",   // Function argument
        15 => "a5",   // Function argument
        16 => "a6",   // Function argument
        17 => "a7",   // Function argument
        18 => "s2",   // Saved register
        19 => "s3",   // Saved register
        20 => "s4",   // Saved register
        21 => "s5",   // Saved register
        22 => "s6",   // Saved register
        23 => "s7",   // Saved register
        24 => "s8",   // Saved register
        25 => "s9",   // Saved register
        26 => "s10",  // Saved register
        27 => "s11",  // Saved register
        28 => "t3",   // Temporary
        29 => "t4",   // Temporary
        30 => "t5",   // Temporary
        31 => "t6",   // Temporary
        _ => "unknown",
    }
}

impl fmt::Display for State {
    fn fmt(&self, f: &mut fmt::Formatter<'_>) -> fmt::Result {
        writeln!(f, "=== CPU State ===")?;
        writeln!(f, "PC: 0x{:016x}", self.pc)?;
        writeln!(f)?;

        // 打印寄存器
        writeln!(f, "Registers:")?;
        for i in 0..32 {
            let value = if i == 0 { 0 } else { self.registers[i] };
            let alias = get_register_alias(i);
            writeln!(f, "  x{:2}({:>6}): 0x{:016x}", i, alias, value)?;
        }
        writeln!(f)?;

        // 打印PC附近的内存和反汇编
        writeln!(f, "Memory around PC:")?;
        let disasm = match RiscvDisassembler::new() {
            Ok(d) => d,
            Err(_) => {
                writeln!(f, "  Failed to create disassembler")?;
                return Ok(());
            }
        };

        // 显示PC前后各4条指令（共9条）
        let start_offset = 4 * 4; // 4条指令 * 4字节
        let instruction_count = 9;
        let start_addr = self.pc.saturating_sub(start_offset);

        for i in 0..instruction_count {
            let addr = start_addr + (i * 4) as u64;

            // 检查是否越界
            match self.read_memory(addr, 4) {
                Ok(bytes) => {
                    if bytes.len() == 4 {
                        let instruction =
                            u32::from_le_bytes([bytes[0], bytes[1], bytes[2], bytes[3]]);

                        // 标记当前PC
                        let marker = if addr == self.pc { " <-- PC" } else { "" };

                        // 反汇编指令
                        match disasm.disasm_instruction(instruction, addr) {
                            Ok(disasm_text) => {
                                writeln!(
                                    f,
                                    "  0x{:016x}: {:08x}    {}{}",
                                    addr, instruction, disasm_text, marker
                                )?;
                            }
                            Err(_) => {
                                writeln!(
                                    f,
                                    "  0x{:016x}: {:08x}    <invalid>{}",
                                    addr, instruction, marker
                                )?;
                            }
                        }
                    } else {
                        writeln!(f, "  0x{:016x}: <partial read>", addr)?;
                    }
                }
                Err(_) => {
                    writeln!(f, "  0x{:016x}: <memory error>", addr)?;
                }
            }
        }

        // 打印CSR寄存器（如果有的话）
        if !self.csrs.is_empty() {
            writeln!(f)?;
            writeln!(f, "CSR Registers:")?;
            let mut csr_pairs: Vec<_> = self.csrs.iter().collect();
            csr_pairs.sort_by_key(|&(k, _)| k);
            for (csr, value) in csr_pairs {
                writeln!(f, "  CSR 0x{:03x}: 0x{:016x}", csr, value)?;
            }
        }

        Ok(())
    }
}
>>>>>>> 2ff0e589
<|MERGE_RESOLUTION|>--- conflicted
+++ resolved
@@ -1,10 +1,9 @@
-<<<<<<< HEAD
 //! CPU状态管理
 
 use super::memory::{Memory, MemoryError};
-use crate::utils::disasm::RiscvDisassembler;
+use crate::{const_values::EmuConfig, utils::disasm::RiscvDisassembler};
 use anyhow::Result;
-use std::fmt;
+use std::{fmt, rc::Rc};
 use thiserror::Error;
 
 #[derive(Debug, Error)]
@@ -61,17 +60,20 @@
     pub csrs: rustc_hash::FxHashMap<u16, u64>,
     // 内存
     pub memory: Memory,
+    // 设置
+    pub config: Rc<EmuConfig>,
 }
 
 impl State {
     /// 创建新的CPU状态
-    pub fn new(memory_size: usize) -> Result<Self> {
+    pub fn new(config: Rc<EmuConfig>) -> Result<Self> {
         Ok(Self {
             registers: [0; 32],
-            pc: 0x80000000,
-            npc: 0x80000000,
+            pc: config.memory.boot_pc,
+            npc: config.memory.boot_pc,
             csrs: rustc_hash::FxHashMap::default(),
-            memory: Memory::new(memory_size)?,
+            memory: Memory::new(config.clone())?,
+            config
         })
     }
 
@@ -284,288 +286,4 @@
 
         Ok(())
     }
-}
-=======
-//! CPU状态管理
-
-use super::memory::{Memory, MemoryError};
-use crate::{const_values::EmuConfig, utils::disasm::RiscvDisassembler};
-use anyhow::Result;
-use std::{fmt, rc::Rc};
-use thiserror::Error;
-
-#[derive(Debug, Error)]
-pub enum StateError {
-    #[error("寄存器访问错误: 寄存器 x{0} 超出范围")]
-    InvalidRegister(usize),
-    #[error("CSR访问错误: CSR {0:#x} 未找到")]
-    InvalidCsr(u16),
-    #[error("内存错误: {0}")]
-    Memory(#[from] MemoryError),
-    #[error("指令错误: 无效的指令字节, pc={0:#x}")]
-    InvalidInstructionBytes(u64),
-}
-
-#[derive(Debug, Clone, Copy, PartialEq, Eq, Default)]
-pub enum ExecMode {
-    #[default]
-    None, // 无执行模式
-    Step,                // 单步执行
-    Continue,            // 连续执行
-    RangeStep(u64, u64), // 范围单步执行
-}
-
-#[derive(Debug, Clone, Copy, PartialEq, Eq, Default)]
-#[non_exhaustive]
-pub enum ExecState {
-    #[default]
-    Idle,
-    Running,
-    End,
-}
-
-#[derive(Debug, Clone, Copy, PartialEq, Eq, Default)]
-#[non_exhaustive]
-pub enum Event {
-    #[default]
-    None,
-    Halted,
-    Break,
-    WatchWrite(u64),
-    WatchRead(u64),
-}
-
-/// CPU状态
-#[derive(Debug, Clone)]
-pub struct State {
-    // 通用寄存器
-    pub registers: [u64; 32],
-    // 程序计数器
-    pub pc: u64,
-    // CSR寄存器
-    pub csrs: rustc_hash::FxHashMap<u16, u64>,
-    // 内存
-    pub memory: Memory,
-    // 设置
-    pub config: Rc<EmuConfig>,
-}
-
-impl State {
-    /// 创建新的CPU状态
-    pub fn new(config: Rc<EmuConfig>) -> Result<Self> {
-        Ok(Self {
-            registers: [0; 32],
-            pc: config.memory.boot_pc, // 从配置中获取启动PC
-            csrs: rustc_hash::FxHashMap::default(),
-            memory: Memory::new(config.clone())?,
-            config,
-        })
-    }
-
-    /// 读取内存
-    #[inline(always)]
-    pub fn read_memory(&self, addr: u64, size: usize) -> Result<Vec<u8>> {
-        Ok(self.memory.read(addr, size)?)
-    }
-
-    /// 写入内存
-    #[inline(always)]
-    pub fn write_memory(&mut self, addr: u64, data: &[u8]) -> Result<()> {
-        Ok(self.memory.write(addr, data)?)
-    }
-
-    /// 取指令
-    #[inline(always)]
-    pub fn fetch_instruction(&self, pc: u64) -> Result<u32> {
-        let bytes = self.read_memory(pc, 4)?;
-        Ok(bytes
-            .try_into()
-            .map(u32::from_le_bytes)
-            .map_err(|_| StateError::InvalidInstructionBytes(pc))?)
-    }
-
-    #[inline(always)]
-    pub fn get_regs(&self) -> &[u64; 32] {
-        &self.registers
-    }
-
-    /// 获取寄存器值
-    /// #[inline(always)]
-    pub fn get_reg(&self, reg: u64) -> Result<u64> {
-        let reg = reg as usize;
-        if reg >= self.registers.len() {
-            return Err(StateError::InvalidRegister(reg).into());
-        }
-        Ok(if reg == 0 {
-            0 // x0 永远是0
-        } else {
-            self.registers[reg]
-        })
-    }
-
-    /// 设置寄存器值
-    pub fn set_reg(&mut self, reg: u64, value: u64) -> Result<()> {
-        let reg = reg as usize;
-        if reg >= self.registers.len() {
-            return Err(StateError::InvalidRegister(reg).into());
-        }
-        if reg != 0 {
-            // x0不可写
-            self.registers[reg] = value;
-        }
-        Ok(())
-    }
-
-    /// 获取PC值
-    #[inline(always)]
-    pub fn get_pc(&self) -> u64 {
-        self.pc
-    }
-
-    /// 设置PC值
-    #[inline(always)]
-    pub fn set_pc(&mut self, value: u64) {
-        self.pc = value;
-    }
-
-    /// 获取CSR值
-    #[inline(always)]
-    pub fn get_csr(&self, csr: u16) -> Result<u64> {
-        self.csrs
-            .get(&csr)
-            .copied()
-            .ok_or_else(|| StateError::InvalidCsr(csr).into())
-    }
-
-    /// 设置CSR值
-    #[inline(always)]
-    pub fn set_csr(&mut self, csr: u16, value: u64) -> Result<()> {
-        self.csrs.insert(csr, value);
-        Ok(())
-    }
-}
-
-/// RISC-V寄存器别名
-fn get_register_alias(reg: usize) -> &'static str {
-    match reg {
-        0 => "zero",  // Hard-wired zero
-        1 => "ra",    // Return address
-        2 => "sp",    // Stack pointer
-        3 => "gp",    // Global pointer
-        4 => "tp",    // Thread pointer
-        5 => "t0",    // Temporary
-        6 => "t1",    // Temporary
-        7 => "t2",    // Temporary
-        8 => "s0/fp", // Saved register/frame pointer
-        9 => "s1",    // Saved register
-        10 => "a0",   // Function argument/return value
-        11 => "a1",   // Function argument/return value
-        12 => "a2",   // Function argument
-        13 => "a3",   // Function argument
-        14 => "a4",   // Function argument
-        15 => "a5",   // Function argument
-        16 => "a6",   // Function argument
-        17 => "a7",   // Function argument
-        18 => "s2",   // Saved register
-        19 => "s3",   // Saved register
-        20 => "s4",   // Saved register
-        21 => "s5",   // Saved register
-        22 => "s6",   // Saved register
-        23 => "s7",   // Saved register
-        24 => "s8",   // Saved register
-        25 => "s9",   // Saved register
-        26 => "s10",  // Saved register
-        27 => "s11",  // Saved register
-        28 => "t3",   // Temporary
-        29 => "t4",   // Temporary
-        30 => "t5",   // Temporary
-        31 => "t6",   // Temporary
-        _ => "unknown",
-    }
-}
-
-impl fmt::Display for State {
-    fn fmt(&self, f: &mut fmt::Formatter<'_>) -> fmt::Result {
-        writeln!(f, "=== CPU State ===")?;
-        writeln!(f, "PC: 0x{:016x}", self.pc)?;
-        writeln!(f)?;
-
-        // 打印寄存器
-        writeln!(f, "Registers:")?;
-        for i in 0..32 {
-            let value = if i == 0 { 0 } else { self.registers[i] };
-            let alias = get_register_alias(i);
-            writeln!(f, "  x{:2}({:>6}): 0x{:016x}", i, alias, value)?;
-        }
-        writeln!(f)?;
-
-        // 打印PC附近的内存和反汇编
-        writeln!(f, "Memory around PC:")?;
-        let disasm = match RiscvDisassembler::new() {
-            Ok(d) => d,
-            Err(_) => {
-                writeln!(f, "  Failed to create disassembler")?;
-                return Ok(());
-            }
-        };
-
-        // 显示PC前后各4条指令（共9条）
-        let start_offset = 4 * 4; // 4条指令 * 4字节
-        let instruction_count = 9;
-        let start_addr = self.pc.saturating_sub(start_offset);
-
-        for i in 0..instruction_count {
-            let addr = start_addr + (i * 4) as u64;
-
-            // 检查是否越界
-            match self.read_memory(addr, 4) {
-                Ok(bytes) => {
-                    if bytes.len() == 4 {
-                        let instruction =
-                            u32::from_le_bytes([bytes[0], bytes[1], bytes[2], bytes[3]]);
-
-                        // 标记当前PC
-                        let marker = if addr == self.pc { " <-- PC" } else { "" };
-
-                        // 反汇编指令
-                        match disasm.disasm_instruction(instruction, addr) {
-                            Ok(disasm_text) => {
-                                writeln!(
-                                    f,
-                                    "  0x{:016x}: {:08x}    {}{}",
-                                    addr, instruction, disasm_text, marker
-                                )?;
-                            }
-                            Err(_) => {
-                                writeln!(
-                                    f,
-                                    "  0x{:016x}: {:08x}    <invalid>{}",
-                                    addr, instruction, marker
-                                )?;
-                            }
-                        }
-                    } else {
-                        writeln!(f, "  0x{:016x}: <partial read>", addr)?;
-                    }
-                }
-                Err(_) => {
-                    writeln!(f, "  0x{:016x}: <memory error>", addr)?;
-                }
-            }
-        }
-
-        // 打印CSR寄存器（如果有的话）
-        if !self.csrs.is_empty() {
-            writeln!(f)?;
-            writeln!(f, "CSR Registers:")?;
-            let mut csr_pairs: Vec<_> = self.csrs.iter().collect();
-            csr_pairs.sort_by_key(|&(k, _)| k);
-            for (csr, value) in csr_pairs {
-                writeln!(f, "  CSR 0x{:03x}: 0x{:016x}", csr, value)?;
-            }
-        }
-
-        Ok(())
-    }
-}
->>>>>>> 2ff0e589
+}